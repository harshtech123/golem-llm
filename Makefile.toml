[config]
default_to_workspace = false
skip_core_tasks = true

[tasks.clean]
command = "cargo"
args = ["clean"]

[tasks.unit-tests]
command = "cargo"
args = ["test"]

[tasks.build]
script_runner = "@duckscript"
script = '''

<<<<<<< HEAD
domains = array llm websearch search video tts
=======
domains = array llm websearch search video exec graph
>>>>>>> a037feae

# if there is no domain passed run for every domain
if is_empty ${1}
    for domain in ${domains}
        exec --fail-on-error cargo make --cwd ${domain} build
    end
else
    exec --fail-on-error cargo make --cwd ${1} build
end
'''

[tasks.release-build]
script_runner = "@duckscript"
script = '''

<<<<<<< HEAD
domains = array llm websearch search video tts
=======
domains = array llm websearch search video exec graph
>>>>>>> a037feae

# if there is no domain passed run for every domain
if is_empty ${1}
    for domain in ${domains}
        exec --fail-on-error cargo make --cwd ${domain} release-build
    end
else
    exec --fail-on-error cargo make --cwd ${1} release-build
end
'''

[tasks.build-portable]
script_runner = "@duckscript"
script = '''
#!/bin/bash
<<<<<<< HEAD

domains = array llm websearch search video tts

=======
domains = array llm websearch search video exec graph
>>>>>>> a037feae

# if there is no domain passed run for every domain
if is_empty ${1}
    for domain in ${domains}
        exec --fail-on-error cargo make --cwd ${domain} build-portable
    end
else
    exec --fail-on-error cargo make --cwd ${1} build-portable
end
'''

[tasks.release-build-portable]
script_runner = "@duckscript"
script = '''
#!/bin/bash
<<<<<<< HEAD

domains = array llm websearch search tts
=======
domains = array llm websearch search exec graph
>>>>>>> a037feae

# if there is no domain passed run for every domain
if is_empty ${1}
    for domain in ${domains}
        exec --fail-on-error cargo make --cwd ${domain} release-build-portable
    end
else
    exec --fail-on-error cargo make --cwd ${1} release-build-portable
end
'''

[tasks.wit]
script_runner = "@duckscript"
script = '''
<<<<<<< HEAD

domains = array llm websearch search video tts
=======
domains = array llm websearch search video exec graph
>>>>>>> a037feae

# if there is no domain passed run for every domain
if is_empty ${1}
    for domain in ${domains}
        exec --fail-on-error cargo make --cwd ${domain} wit
    end
else
    exec --fail-on-error cargo make --cwd ${1} wit
end
'''

[tasks.build-test-components]
description = "Builds all test components with golem-cli"
script_runner = "@duckscript"
script = '''
<<<<<<< HEAD

domains = array llm websearch search video tts

=======
domains = array llm websearch search video exec graph
>>>>>>> a037feae

# if there is no domain passed run for every domain
if is_empty ${1}
    for domain in ${domains}
        exec --fail-on-error cargo make --cwd ${domain} build-test-components
    end
else
    exec --fail-on-error cargo make --cwd ${1} build-test-components
end
'''

[tasks.build-all]
script_runner = "@duckscript"
script = '''
mkdir components/debug

cm_run_task clean
cm_run_task build
cm_run_task copy-debug-artifacts

cm_run_task clean
cm_run_task build-portable
set_env "PORTABLE" "yes"
cm_run_task copy-debug-artifacts
'''

[tasks.release-build-all]
script_runner = "@duckscript"
script = '''
mkdir components/release

cm_run_task set-version

cm_run_task clean
cm_run_task release-build
cm_run_task copy-release-artifacts

cm_run_task clean
cm_run_task release-build-portable
set_env "PORTABLE" "yes"
cm_run_task copy-release-artifacts
'''

[tasks.copy-debug-artifacts]
script_runner = "@duckscript"
script = '''

portable = get_env "PORTABLE"
is_portable = eq ${portable} "yes"
environment = get_env "ENVIRONMENT"
is_dev = eq ${environment} "dev"


<<<<<<< HEAD
targets = array llm_openai llm_anthropic llm_grok llm_openrouter llm_ollama web_search_brave web_search_google web_search_serper web_search_tavily search_algolia search_elasticsearch search_meilisearch search_opensearch search_typesense video_kling video_runway video_veo video_stability tts_aws tts_deepgram tts_google tts_elevenlabs

=======
targets = array llm_openai llm_anthropic llm_grok llm_openrouter llm_ollama web_search_brave web_search_google web_search_serper web_search_tavily search_algolia search_elasticsearch search_meilisearch search_opensearch search_typesense video_kling video_runway video_veo video_stability graph_arangodb graph_janusgraph graph_neo4j
>>>>>>> a037feae

for target in ${targets}
    echo "Copying artifacts for ${target}..."
    if ${is_portable}
        if ${is_dev}
            cp target/wasm32-wasip1/debug/golem_${target}.wasm components/debug/golem_${target}-portable-dev.wasm
        else
            cp target/wasm32-wasip1/debug/golem_${target}.wasm components/debug/golem_${target}-portable.wasm
        end
    else
        if ${is_dev}
            cp target/wasm32-wasip1/debug/golem_${target}.wasm components/debug/golem_${target}-dev.wasm
        else
            cp target/wasm32-wasip1/debug/golem_${target}.wasm components/debug/golem_${target}.wasm
        end
    end
end

echo "Copying artifacts for exec..."
if ${is_portable}
    if ${is_dev}
        cp target/debug/golem_exec_portable.wasm components/debug/golem_exec-portable-dev.wasm
        cp target/debug/golem_exec_python_portable.wasm components/debug/golem_exec_python-portable-dev.wasm
        cp target/debug/golem_exec_javascript_portable.wasm components/debug/golem_exec_javascript-portable-dev.wasm
    else
        cp target/debug/golem_exec_portable.wasm components/debug/golem_exec-portable.wasm
        cp target/debug/golem_exec_python_portable.wasm components/debug/golem_exec_python-portable.wasm
        cp target/debug/golem_exec_javascript_portable.wasm components/debug/golem_exec_javascript-portable.wasm
    end
else
    if ${is_dev}
        cp target/debug/golem_exec.wasm components/debug/golem_exec-dev.wasm
        cp target/debug/golem_exec_python.wasm components/debug/golem_exec_python-dev.wasm
        cp target/debug/golem_exec_javascript.wasm components/debug/golem_exec_javascript-dev.wasm
    else
        cp target/debug/golem_exec.wasm components/debug/golem_exec.wasm
        cp target/debug/golem_exec_python.wasm components/debug/golem_exec_python.wasm
        cp target/debug/golem_exec_javascript.wasm components/debug/golem_exec_javascript.wasm
    end
end
'''

[tasks.copy-release-artifacts]
script_runner = "@duckscript"
script = '''

portable = get_env "PORTABLE"
is_portable = eq ${portable} "yes"
environment = get_env "ENVIRONMENT"
is_dev = eq ${environment} "dev"


<<<<<<< HEAD

targets = array llm_openai llm_anthropic llm_grok llm_openrouter llm_ollama websearch_brave websearch_google websearch_serper websearch_tavily search_algolia search_elasticsearch search_meilisearch search_opensearch search_typesense video_kling video_runway video_veo video_stability tts_aws tts_deepgram tts_google tts_elevenlabs

=======
targets = array llm_openai llm_anthropic llm_grok llm_openrouter llm_ollama web_search_brave web_search_google web_search_serper web_search_tavily search_algolia search_elasticsearch search_meilisearch search_opensearch search_typesense video_kling video_runway video_veo video_stability graph_arangodb graph_janusgraph graph_neo4j
>>>>>>> a037feae

for target in ${targets}
    echo "Copying artifacts for ${target}..."
    if ${is_portable}
        if ${is_dev}
            cp target/wasm32-wasip1/release/golem_${target}.wasm components/release/golem_${target}-portable-dev.wasm
        else
            cp target/wasm32-wasip1/release/golem_${target}.wasm components/release/golem_${target}-portable.wasm
        end
    else
        if ${is_dev}
            cp target/wasm32-wasip1/release/golem_${target}.wasm components/release/golem_${target}-dev.wasm
        else
            cp target/wasm32-wasip1/release/golem_${target}.wasm components/release/golem_${target}.wasm
        end
    end
end

echo "Copying artifacts for exec..."
if ${is_portable}
    if ${is_dev}
        cp target/release/golem_exec_portable.wasm components/release/golem_exec-portable-dev.wasm
        cp target/release/golem_exec_python_portable.wasm components/release/golem_exec_python-portable-dev.wasm
        cp target/release/golem_exec_javascript_portable.wasm components/release/golem_exec_javascript-portable-dev.wasm
    else
        cp target/release/golem_exec_portable.wasm components/release/golem_exec-portable.wasm
        cp target/release/golem_exec_python_portable.wasm components/release/golem_exec_python-portable.wasm
        cp target/release/golem_exec_javascript_portable.wasm components/release/golem_exec_javascript-portable.wasm
    end
else
    if ${is_dev}
        cp target/release/golem_exec.wasm components/release/golem_exec-dev.wasm
        cp target/release/golem_exec_python.wasm components/release/golem_exec_python-dev.wasm
        cp target/release/golem_exec_javascript.wasm components/release/golem_exec_javascript-dev.wasm
    else
        cp target/release/golem_exec.wasm components/release/golem_exec.wasm
        cp target/release/golem_exec_python.wasm components/release/golem_exec_python.wasm
        cp target/release/golem_exec_javascript.wasm components/release/golem_exec_javascript.wasm
    end
end
'''

# Maintenance tasks
[tasks.check]
description = "Runs rustfmt and clippy checks without applying any fix"
dependencies = ["check-clippy", "check-rustfmt"]

[tasks.check-rustfmt]
description = "Runs rustfmt checks without applying any fix"
install_crate = "rustfmt"
command = "cargo"
args = ["fmt", "--all", "--", "--check"]

[tasks.check-clippy]
description = "Runs clippy checks without applying any fix"
install_crate = "clippy"
command = "cargo"
args = ["clippy", "--all-targets", "--", "--no-deps", "-Dwarnings"]

[tasks.fix]
description = "Runs rustfmt and clippy checks and applies fixes"
dependencies = ["wit", "fix-clippy", "fix-rustfmt"]

[tasks.fix-rustfmt]
description = "Runs rustfmt checks and applies fixes"
install_crate = "rustfmt"
command = "cargo"
args = ["fmt", "--all"]

[tasks.fix-clippy]
description = "Runs clippy checks and applies fixes"
install_crate = "clippy"
command = "cargo"
args = [
    "clippy",
    "--fix",
    "--allow-dirty",
    "--allow-staged",
    "--",
    "--no-deps",
    "-Dwarnings",
]

[tasks.set-version]
description = "Sets the version in all Cargo.toml files to the value of the VERSION environment variable"
condition = { env_set = ["VERSION"] }
script = '''
grep -rl --include 'Cargo.toml' '0\.0\.0' | xargs sed -i "s/0\.0\.0/${VERSION}/g"
'''

[tasks.set-version.mac]
condition = { env_set = ["VERSION"] }
script = '''
grep -rl --include '.*Cargo\.toml' '0\.0\.0' | xargs sed -i "" "s/0\.0\.0/${VERSION}/g"
'''

[tasks.set-version.windows]
script_runner = "powershell"
script_extension = "ps1"
condition = { env_set = ["VERSION"] }
script = '''
$cargoFiles = Get-ChildItem . Cargo.toml -rec
foreach ($file in $cargoFiles)
{
    (Get-Content $file.PSPath) |
    Foreach-Object { $_ -replace "0.0.0", $Env:VERSION } |
    Set-Content $file.PSPath
}
'''<|MERGE_RESOLUTION|>--- conflicted
+++ resolved
@@ -14,11 +14,7 @@
 script_runner = "@duckscript"
 script = '''
 
-<<<<<<< HEAD
-domains = array llm websearch search video tts
-=======
-domains = array llm websearch search video exec graph
->>>>>>> a037feae
+domains = array llm websearch search video exec graph tts
 
 # if there is no domain passed run for every domain
 if is_empty ${1}
@@ -34,11 +30,7 @@
 script_runner = "@duckscript"
 script = '''
 
-<<<<<<< HEAD
-domains = array llm websearch search video tts
-=======
-domains = array llm websearch search video exec graph
->>>>>>> a037feae
+domains = array llm websearch search video exec graph tts
 
 # if there is no domain passed run for every domain
 if is_empty ${1}
@@ -54,13 +46,8 @@
 script_runner = "@duckscript"
 script = '''
 #!/bin/bash
-<<<<<<< HEAD
-
-domains = array llm websearch search video tts
-
-=======
-domains = array llm websearch search video exec graph
->>>>>>> a037feae
+
+domains = array llm websearch search video exec graph tts
 
 # if there is no domain passed run for every domain
 if is_empty ${1}
@@ -76,12 +63,8 @@
 script_runner = "@duckscript"
 script = '''
 #!/bin/bash
-<<<<<<< HEAD
-
-domains = array llm websearch search tts
-=======
-domains = array llm websearch search exec graph
->>>>>>> a037feae
+
+domains = array llm websearch search exec graph tts
 
 # if there is no domain passed run for every domain
 if is_empty ${1}
@@ -96,12 +79,8 @@
 [tasks.wit]
 script_runner = "@duckscript"
 script = '''
-<<<<<<< HEAD
-
-domains = array llm websearch search video tts
-=======
-domains = array llm websearch search video exec graph
->>>>>>> a037feae
+
+domains = array llm websearch search video exec graph tts
 
 # if there is no domain passed run for every domain
 if is_empty ${1}
@@ -117,13 +96,8 @@
 description = "Builds all test components with golem-cli"
 script_runner = "@duckscript"
 script = '''
-<<<<<<< HEAD
-
-domains = array llm websearch search video tts
-
-=======
-domains = array llm websearch search video exec graph
->>>>>>> a037feae
+
+domains = array llm websearch search video exec graph tts
 
 # if there is no domain passed run for every domain
 if is_empty ${1}
@@ -177,12 +151,7 @@
 is_dev = eq ${environment} "dev"
 
 
-<<<<<<< HEAD
-targets = array llm_openai llm_anthropic llm_grok llm_openrouter llm_ollama web_search_brave web_search_google web_search_serper web_search_tavily search_algolia search_elasticsearch search_meilisearch search_opensearch search_typesense video_kling video_runway video_veo video_stability tts_aws tts_deepgram tts_google tts_elevenlabs
-
-=======
-targets = array llm_openai llm_anthropic llm_grok llm_openrouter llm_ollama web_search_brave web_search_google web_search_serper web_search_tavily search_algolia search_elasticsearch search_meilisearch search_opensearch search_typesense video_kling video_runway video_veo video_stability graph_arangodb graph_janusgraph graph_neo4j
->>>>>>> a037feae
+targets = array llm_openai llm_anthropic llm_grok llm_openrouter llm_ollama web_search_brave web_search_google web_search_serper web_search_tavily search_algolia search_elasticsearch search_meilisearch search_opensearch search_typesense video_kling video_runway video_veo video_stability graph_arangodb graph_janusgraph graph_neo4j tts_aws tts_deepgram tts_google tts_elevenlabs
 
 for target in ${targets}
     echo "Copying artifacts for ${target}..."
@@ -235,13 +204,7 @@
 is_dev = eq ${environment} "dev"
 
 
-<<<<<<< HEAD
-
-targets = array llm_openai llm_anthropic llm_grok llm_openrouter llm_ollama websearch_brave websearch_google websearch_serper websearch_tavily search_algolia search_elasticsearch search_meilisearch search_opensearch search_typesense video_kling video_runway video_veo video_stability tts_aws tts_deepgram tts_google tts_elevenlabs
-
-=======
-targets = array llm_openai llm_anthropic llm_grok llm_openrouter llm_ollama web_search_brave web_search_google web_search_serper web_search_tavily search_algolia search_elasticsearch search_meilisearch search_opensearch search_typesense video_kling video_runway video_veo video_stability graph_arangodb graph_janusgraph graph_neo4j
->>>>>>> a037feae
+targets = array llm_openai llm_anthropic llm_grok llm_openrouter llm_ollama web_search_brave web_search_google web_search_serper web_search_tavily search_algolia search_elasticsearch search_meilisearch search_opensearch search_typesense video_kling video_runway video_veo video_stability graph_arangodb graph_janusgraph graph_neo4j tts_aws tts_deepgram tts_google tts_elevenlabs
 
 for target in ${targets}
     echo "Copying artifacts for ${target}..."
